--- conflicted
+++ resolved
@@ -1,11 +1,8 @@
 import json
-<<<<<<< HEAD
 import logging
 import traceback
-=======
 import yaml
 from django.core.exceptions import ValidationError
->>>>>>> c3d482f5
 from django.db import models
 from django.utils import timezone
 from dateutil.relativedelta import relativedelta
@@ -19,9 +16,9 @@
 from squad.ci.backend import get_backend_implementation, ALL_BACKENDS
 
 
-<<<<<<< HEAD
 logger = logging.getLogger()
-=======
+
+
 def yaml_validator(value):
     if value is None:
         return
@@ -32,7 +29,6 @@
             raise ValidationError("Dictionary object expected")
     except yaml.YAMLError as e:
         raise ValidationError(e)
->>>>>>> c3d482f5
 
 
 def list_backends():
